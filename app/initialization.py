"""App Initialization Functions

file: initialization.py
author: Mark Danza

This contains various functions used for initializing the application.

Network File Formatting:
 - One node per line.
 - Each line contains the x,y,z coordinates of a normal node, space-delimited.
 - Robot nodes cannot be specified in network files. To add robot nodes to a network, use
   a recipe.
 - Blank lines and commented lines (starting with '#') are ignored.
"""

import os
import typing

import numpy as np

from app.support import ROUTING_ALGOS
from gui.netgrid_model import NetGridPresenter
from network.network_grid import NetworkGrid, RoutingCube
from network.recipe import Recipe


def init_routingcubes_from_file(f:os.PathLike) -> list[RoutingCube]:
    """
    Initialize a list of routing cubes from the given file.

    :param f: network file (.txt)
    :raises ValueError: if the network file is formatted improperly
    :return: list of RoutingCube objects with positions loaded from the file
    """
    nodes = np.loadtxt(f, dtype=int, comments='#', delimiter=' ')
    cubes = list()

    for row in nodes:
        # Each row must contain x,y,z coordinates of a node
        if len(row) != 3:
            raise ValueError("Invalid input file for network grid")
        
        x, y, z = row
        cube = RoutingCube((x, y, z))
        cubes.append(cube)

    return cubes


def save_routingcubes_to_file(f:os.PathLike, cubes:typing.Iterable[RoutingCube]):
    """
    Write the positions of the given routing cubes to a text file.

    :param f: path to save network file (.txt)
    :param cubes: collection of routing cubes
    """
    nodes = np.ndarray((len(cubes), 3), dtype=int)

    for i, cube in enumerate(cubes):
        nodes[i] = cube.position

    np.savetxt(f, nodes, delimiter=' ', header="Leave comments with '#'", comments='#')


def init_recipe_from_file(f:os.PathLike, check_arg_count:bool=True) -> Recipe:
    """
    Wrapper for Recipe.from_file().

    :param f: recipe file (.txt)
    :param check_arg_count: whether to validate the number of arguments given for
                            each command
    :raises ValueError: if the recipe file is formatted improperly
    :return: recipe containing the instructions loaded from the file
    """
    return Recipe.from_file(f, check_arg_count)


def init_simulator(routing_algo_name:str, net_file_path:os.PathLike|None=None) -> tuple[NetworkGrid, tuple[int,int,int]]:
    """
    Initialize a NetworkGrid and populate it with the nodes specified in the given
    network file.

    :param routing_algo_name: string identifier of routing algorithm to use
    :param net_file_path: optional path to file containing network node information
    :return: network simulator object, tuple of universe dimensions for plotting
    """
    max_x, max_y, max_z = 0, 0, 0

    # Instantiate routing and robot algorithm classes
    routing_alg_t, robo_alg_t = ROUTING_ALGOS[routing_algo_name]
    routing_alg, robo_alg = routing_alg_t(), robo_alg_t()

    # Main grid
    grid = NetworkGrid(routing_alg, robo_alg)

    if net_file_path is not None:
        # Add nodes to the grid
        cubes = init_routingcubes_from_file(net_file_path)
        for cube in cubes:
            x, y, z = cube.position
<<<<<<< HEAD
            grid.add_node(x, y, z, None)
=======
            grid.add_node(x, y, z, None) # have cubes come up with their own ID
>>>>>>> b51a9f91

            # Track maximum cube coordinates
            if x > max_x:
                max_x = x
            if y > max_y:
                max_y = y
            if z > max_z:
                max_z = z
    

    max_pos = max(max_x, max_y, max_z) + 1
    return grid, (max_pos, max_pos, max_pos)


def init_presenter(
    routing_algo_name:str,
    net_file_path:os.PathLike|None=None,
    recipe_file_path:os.PathLike|None=None,
    universe_size:int|None=None
) -> NetGridPresenter:
    """
    Perform all the initialization of a NetGridPresenter.

    :param routing_algo_name: string identifier of routing algorithm to use
    :param net_file_path: optional path to network file
    :param recipe_file_path: optional path to recipe file
    :param universe_size: optional universe size to use if the automatically calculated
                          dimensions are smaller
    :return: network model
    """
    # Simulation backend initialization
    simulator, universe_dimensions = init_simulator(routing_algo_name, net_file_path)
    if recipe_file_path is not None:
        recipe = init_recipe_from_file(recipe_file_path)
    else:
        recipe = None

    # Override automatically determined dimensions with user-specified dimensions
    if universe_size is not None:
        if any([universe_size > d for d in universe_dimensions]):
            universe_dimensions = (universe_size, universe_size, universe_size)

    # Presenter initialization
    return NetGridPresenter(simulator, universe_dimensions, recipe)<|MERGE_RESOLUTION|>--- conflicted
+++ resolved
@@ -98,11 +98,7 @@
         cubes = init_routingcubes_from_file(net_file_path)
         for cube in cubes:
             x, y, z = cube.position
-<<<<<<< HEAD
-            grid.add_node(x, y, z, None)
-=======
             grid.add_node(x, y, z, None) # have cubes come up with their own ID
->>>>>>> b51a9f91
 
             # Track maximum cube coordinates
             if x > max_x:
