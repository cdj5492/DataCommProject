--- conflicted
+++ resolved
@@ -106,13 +106,7 @@
             self.recipe.execute_next(self.netgrid)
         # Step network grid and update observers
         self.netgrid.step()
-<<<<<<< HEAD
-        print()
-        for cube in self.netgrid.get_all_nodes():
-            print(cube)
-=======
         self.cycle_num += 1
->>>>>>> db99b47c
         self.alert_observers()
 
 
