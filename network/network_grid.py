"""
[MD] 4/10/24 Added NetworkGrid.send_packet()
[MD] 4/16/24 Modified NetworkGrid.send_packet() and added get_node_by_id(),
remove_node_by_id(), and send_packet_by_coords(). Added id argument to add_node() and
add_robot().
[MD] 4/19/24 Added NetworkGrid.stats attribute for storing NetworkDiagnostics and
NetworkGrid.update_net_stats() for tracking network statistics.
[MD] 4/22/24 Modified NetworkGrid.send_packet() to use the robot_algorithm to do the
sending if the source node belongs to a robot.
"""

from .routing_cube import RoutingCube
from .faces import Direction
from typing import Dict
from network.netstats import NetworkDiagnostics
from routing_algorithms.routing_algorithm import RoutingAlgorithm
from robot_algorithm.robot_algorithm import RobotAlgorithm
from .robot import Robot

# grid that uses 2d linked list approach
class NetworkGrid:
    def __init__(self, routing_algorithm: RoutingAlgorithm, robot_algorithm: RobotAlgorithm)-> None:
        # Contains pointers to one node in each z layer.
        # Should be the furthest north-west node in the layer.
        self.layer_entry_points: Dict[int, RoutingCube] = {}
        
        # list of max and min x and y values for each layer
        self.layer_bounds: Dict[int, tuple[int, int, int, int]] = {}
        
        # Allows lookup of node by position
        self.node_map: Dict[tuple[int, int, int], RoutingCube] = {}
        
        # List of all nodes in the network
        self.node_list = []
    
        # List of all robots in the network
        self.robot_list = []

        self.routing_algorithm = routing_algorithm
        self.robot_algorithm = robot_algorithm

        self.stats = NetworkDiagnostics()
    
    # Gets the requested node from the network.
    # Returns None if the node does not exist.
    def get_node(self, x: int, y: int, z: int) -> RoutingCube:
        return self.node_map.get((x, y, z), None)
    
    def get_node_by_id(self, id:int|str) -> RoutingCube|None:
        for node in self.node_list:
            if node.id == id:
                return node
        return None
        
    def add_robot(self, x: int, y: int, z: int, id:int|str|None=None):
        node = RoutingCube((x, y, z), id)
        robot = Robot(node)
        
        self.robot_list.append(robot)
        
        self.add_node(x, y, z, id, node)
        
        # power on
        self.robot_algorithm.power_on(robot)
    
    def add_node(self, x: int, y: int, z: int, id:int|str|None=None, node: RoutingCube = None):
        if node is None:
            node = RoutingCube((x, y, z), id)

        # put it in the node_map
        self.node_map[(x, y, z)] = node
    
        self.node_list.append(node)
        
        # check if this layer exists
        if z not in self.layer_entry_points.keys():
            # add it as an entry point
            self.layer_entry_points[z] = node
            self.layer_bounds[z] = (x, x, y, y)
        else:
            # check if it is further north or west than the current entry point
            current_entry = self.layer_entry_points[z]
            if x < current_entry.position[0] or y > current_entry.position[1]:
                self.layer_entry_points[z] = node
            
            # update the bounds
            min_x, max_x, min_y, max_y = self.layer_bounds[z]
            min_x = min(min_x, x)
            max_x = max(max_x, x)
            min_y = min(min_y, y)
            max_y = max(max_y, y)
            self.layer_bounds[z] = (min_x, max_x, min_y, max_y)
            
        # connect references between adjacent nodes
        # z direction
        up = self.get_node(x, y, z+1)
        if up is not None:
            up.ll_references.set_face(Direction.DOWN, node.faces.get_face(Direction.UP))
            node.ll_references.set_face(Direction.UP, up.faces.get_face(Direction.DOWN))
        
        down = self.get_node(x, y, z-1)
        if down is not None:
            down.ll_references.set_face(Direction.UP, node.faces.get_face(Direction.DOWN))
            node.ll_references.set_face(Direction.DOWN, down.faces.get_face(Direction.UP))
        
        # y direction
        north = self.get_node(x, y+1, z)
        if north is not None:
            north.ll_references.set_face(Direction.SOUTH, node.faces.get_face(Direction.NORTH))
            node.ll_references.set_face(Direction.NORTH, north.faces.get_face(Direction.SOUTH))
            
        south = self.get_node(x, y-1, z)
        if south is not None:
            south.ll_references.set_face(Direction.NORTH, node.faces.get_face(Direction.SOUTH))
            node.ll_references.set_face(Direction.SOUTH, south.faces.get_face(Direction.NORTH))
            
        # x direction
        east = self.get_node(x+1, y, z)
        if east is not None:
            east.ll_references.set_face(Direction.WEST, node.faces.get_face(Direction.EAST))
            node.ll_references.set_face(Direction.EAST, east.faces.get_face(Direction.WEST))
            
        west = self.get_node(x-1, y, z)
        if west is not None:
            west.ll_references.set_face(Direction.EAST, node.faces.get_face(Direction.WEST))
            node.ll_references.set_face(Direction.WEST, west.faces.get_face(Direction.EAST))
        
        # run power on code for the node
        self.routing_algorithm.power_on(node)
    
    def remove_node(self, x: int, y: int, z: int):
        # get the node
        node = self.get_node(x, y, z)
        if node is None:
            return
        
        # remove it from the node map
        self.node_map.pop((x, y, z))
        
        self.node_list.remove(node)
        
        # remove linked list references
        # z direction
        up = self.get_node(x, y, z+1)
        if up is not None:
            up.ll_references.set_face(Direction.DOWN, None)
        down = self.get_node(x, y, z-1)
        if down is not None:
            down.ll_references.set_face(Direction.UP, None)
            
        # y direction
        north = self.get_node(x, y+1, z)
        if north is not None:
            north.ll_references.set_face(Direction.SOUTH, None)
        south = self.get_node(x, y-1, z)
        if south is not None:
            south.ll_references.set_face(Direction.NORTH, None)
            
        # x direction
        east = self.get_node(x+1, y, z)
        if east is not None:
            east.ll_references.set_face(Direction.WEST, None)
        west = self.get_node(x-1, y, z)
        if west is not None:
            west.ll_references.set_face(Direction.EAST, None)

    def remove_node_by_id(self, id:int|str):
        node = self.get_node_by_id(id)
        if node is None:
            return
        self.remove_node(*node.position)
            
    # returns a 2d array of nodes in the requested z layer.
    # If there are no nodes in that layer, returns None.
    def get_layer(self, z: int) -> list[list[RoutingCube]]:
        # get the entry point
        entry_node = self.layer_entry_points.get(z, None)
        if entry_node is None:
            return None
        
        # get the bounds
        min_x, max_x, min_y, max_y = self.layer_bounds[z]
        # create the array to fit the bounds
        layer = [[None for _ in range(min_x, max_x+1)] for _ in range(min_y, max_y+1)]
        
        # fill the array by traversing all elements of 
        # the linked list, ignoring nodes that have already been visited.
        # This algorithm is called a depth-first search.
        x, y, _ = entry_node.position
        visited = set()
        stack = [(x, y)]
        while len(stack) > 0:
            x, y = stack.pop()
            if x < min_x or x > max_x or y < min_y or y > max_y:
                continue
            if (x, y) in visited:
                continue
            visited.add((x, y))
            node = self.get_node(x, y, z)
            if node is None:
                continue
            layer[y - min_y][x - min_x] = node
            stack.append((x+1, y))
            stack.append((x-1, y))
            stack.append((x, y+1))
            stack.append((x, y-1))

        return layer
    
    def get_all_nodes(self) -> list[RoutingCube]:
        return self.node_list
    
    def update_net_stats(self):
        self.stats.reset_cycle_dependent_stats()
        for node in self.node_list:
            self.stats.integrate_node_stats(node.stats)
    
    def step(self):
        for node in self.node_list:
            node.step(self.routing_algorithm)
        
        for node in self.node_list:
            node.flush_buffers()
            
        for robot in self.robot_list:
            robot.step(self.robot_algorithm)

        self.update_net_stats()

    def send_packet(self, data, src_id:int|str, dest_id:int|str):
        src_node = self.get_node_by_id(src_id)
        if src_node is None:
            raise ValueError(f"Cannot trigger packet transmission from node ID:'{src_id}'; Node does not exist")
<<<<<<< HEAD

=======
        
>>>>>>> c20700d1
        if src_node.stats.is_robot:
            for robot in self.robot_list:
                if robot.cube.id == src_node.id:
                    self.robot_algorithm.send_packet(robot, dest_id, data)
                    break
        else:
            self.routing_algorithm.send_packet(src_node, dest_id, data)

    def send_packet_by_coords(self, data, src_coords:tuple[int,int,int], dest_coords:tuple[int,int,int]):
        # Retrieves the source node and calls the routing algorithm to trigger packet transmission
        src_node = self.get_node(*src_coords)
        dest_node = self.get_node(*dest_coords)
        if src_node is None:
            raise ValueError(f"Cannot trigger packet transmission from src node {src_coords}; Node does not exist")
        if dest_node is None:
            dest_id = RoutingCube._ID_NODE_DNE
        else:
            dest_id = dest_node.id
        self.routing_algorithm.send_packet(src_node, dest_id, data)<|MERGE_RESOLUTION|>--- conflicted
+++ resolved
@@ -231,11 +231,7 @@
         src_node = self.get_node_by_id(src_id)
         if src_node is None:
             raise ValueError(f"Cannot trigger packet transmission from node ID:'{src_id}'; Node does not exist")
-<<<<<<< HEAD
-
-=======
-        
->>>>>>> c20700d1
+        
         if src_node.stats.is_robot:
             for robot in self.robot_list:
                 if robot.cube.id == src_node.id:
